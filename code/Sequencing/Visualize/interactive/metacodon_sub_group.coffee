--- conflicted
+++ resolved
@@ -55,13 +55,8 @@
             circle.glyph.fill_color = color
         else
             circle.glyph.visible = false
-<<<<<<< HEAD
-        
-items = (item for item in models['invisible_legend'].items when item.label.value in active_names)
-items.sort (a, b) -> a.label.value.localeCompare b.label.value
-models['legend'].items = items
-=======
 
 legend = models['legend']
-legend.items = (item for item in legend.all_items when item.label.value in active_names)
->>>>>>> 018c269a
+items = (item for item in legend.all_items when item.label.value in active_names)
+items.sort (a, b) -> a.label.value.localeCompare b.label.value
+legend.items = items