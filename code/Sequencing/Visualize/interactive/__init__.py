--- conflicted
+++ resolved
@@ -315,11 +315,7 @@
 
     grid = [
         [bokeh.layouts.widgetbox([x_menu, y_menu])],
-<<<<<<< HEAD
-        [fig, bokeh.layouts.widgetbox([button, zoom_to_data_button, grid_options, text_input, subset_menu])],
-=======
-        [fig, bokeh.layouts.widgetbox([button, grid_options, text_input, subset_menu, save_button])],
->>>>>>> aa7f5bd9
+        [fig, bokeh.layouts.widgetbox([button, zoom_to_data_button, grid_options, text_input, subset_menu, save_button])],
         [table],
     ]
     layout = bokeh.layouts.layout(grid)
