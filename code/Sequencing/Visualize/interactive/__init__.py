--- conflicted
+++ resolved
@@ -165,15 +165,8 @@
         heatmap = True
         identical_bins = True
 
-<<<<<<< HEAD
-    # Drop NaNs and copy before changing.
-    # (Before 0.12.5, dropna wasn't necessary.)
-    original_index_name = df.index.name
-    df = df.dropna().copy()
-=======
     # Copy before changing.
     df = df.copy()
->>>>>>> 457b81a3
 
     # Collapse multiindex if present
     df.columns = [' '.join(n) if isinstance(n, tuple) else n for n in df.columns]
