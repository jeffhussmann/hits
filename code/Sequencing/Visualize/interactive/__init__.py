import numpy as np
import bokeh.io
import bokeh.plotting
#import bokeh.resources
import pandas as pd
import matplotlib.colors
import os.path
import glob
from collections import defaultdict

bokeh.io.output_notebook()

# For easier editing, coffeescript callbacks are kept in separate files
# in the same directory as this one. Load their contents into a dictionary.

coffee_fns = glob.glob(os.path.join(os.path.dirname(__file__), '*.coffee'))
callbacks = {}
for fn in coffee_fns:
    head, tail = os.path.split(fn)
    root, ext = os.path.splitext(tail)
    with open(fn) as fh:
        callbacks[root] = fh.read()

def external_coffeescript(key, args=None, format_args=None):
    if args is None:
        args = {}
    if format_args is None:
        format_args = {}

    code = callbacks[key].format(**format_args)
    callback = bokeh.models.CustomJS.from_coffeescript(code=code, args=args)
    return callback

<<<<<<< HEAD
colors_list = [ # from http://godsnotwheregodsnot.blogspot.ru/2012/09/color-distribution-methodology.html
    "#000000", "#FFFF00", "#1CE6FF", "#FF34FF", "#FF4A46", "#008941", "#006FA6", "#A30059",
    "#FFDBE5", "#7A4900", "#0000A6", "#63FFAC", "#B79762", "#004D43", "#8FB0FF", "#997D87",
    "#5A0007", "#809693", "#FEFFE6", "#1B4400", "#4FC601", "#3B5DFF", "#4A3B53", "#FF2F80",
    "#61615A", "#BA0900", "#6B7900", "#00C2A0", "#FFAA92", "#FF90C9", "#B903AA", "#D16100",
    "#DDEFFF", "#000035", "#7B4F4B", "#A1C299", "#300018", "#0AA6D8", "#013349", "#00846F",
    "#372101", "#FFB500", "#C2FFED", "#A079BF", "#CC0744", "#C0B9B2", "#C2FF99", "#001E09",
    "#00489C", "#6F0062", "#0CBD66", "#EEC3FF", "#456D75", "#B77B68", "#7A87A1", "#788D66",
    "#885578", "#FAD09F", "#FF8A9A", "#D157A0", "#BEC459", "#456648", "#0086ED", "#886F4C",
    "#34362D", "#B4A8BD", "#00A6AA", "#452C2C", "#636375", "#A3C8C9", "#FF913F", "#938A81",
    "#575329", "#00FECF", "#B05B6F", "#8CD0FF", "#3B9700", "#04F757", "#C8A1A1", "#1E6E00",
    "#7900D7", "#A77500", "#6367A9", "#A05837", "#6B002C", "#772600", "#D790FF", "#9B9700",
    "#549E79", "#FFF69F", "#201625", "#72418F", "#BC23FF", "#99ADC0", "#3A2465", "#922329",
    "#5B4534", "#FDE8DC", "#404E55", "#0089A3", "#CB7E98", "#A4E804", "#324E72", "#6A3A4C",
]

def scatter(df, hover_keys=None, table_keys=None, size=900, log_scale=False):
=======
def scatter(df, hover_keys=None, table_keys=None, size=900, log_scale=False, volcano=False):
>>>>>>> f96a8a37
    ''' Makes an interactive scatter plot using bokeh.

    Args:
            df: A pandas DataFrame with columns containing numerical data to plot.
                If 'color' is a column, it will be used to color the points. 
                Index values will be used as labels for points.
                Any text columns will be searchable through the 'Search:' field.
                Any boolean columns will be used to define subset of points for
                selection from a dropdown menu.
            hover_keys: Names of columns in df to display in the tooltip that appears
                when you hover over a point.
            table_keys: Names of columns in df to display in the table below the plot
                that is populated with the selected points from the figure.
            size: Size of the plot in pixels.
    '''

    if hover_keys is None:
        hover_keys = []

    if table_keys is None:
        table_keys = []

    # Set up the actual scatter plot.
    
    tools = [
        'reset',
        'undo',
        'pan',
        'box_zoom',
        'box_select',
        'tap',
        'wheel_zoom',
        'save',
    ]
    
    fig_kwargs = dict(
        plot_width=size,
        plot_height=size,
        tools=tools,
        lod_threshold=10000,
    )

    if log_scale:
        if log_scale is True:
            log_scale = 10
        fig_kwargs['y_axis_type'] = 'log'
        fig_kwargs['x_axis_type'] = 'log'
    
    fig = bokeh.plotting.figure(**fig_kwargs)

    if log_scale:
        for axis in [fig.xaxis, fig.yaxis]:
            axis[0].ticker.base = log_scale
            axis[0].formatter.ticker = axis[0].ticker

    fig.grid.visible = volcano # i.e. normally False
    fig.grid.name = 'grid'
    
    lasso = bokeh.models.LassoSelectTool(select_every_mousemove=False)
    fig.add_tools(lasso)

    numerical_cols = [n for n in df.columns if df[n].dtype in [float, int]]

    object_cols = [n for n in df.columns if df[n].dtype is np.dtype('O')]
    if df.index.dtype is np.dtype('O'):
        object_cols.append(df.index.name)

    bool_cols = [n for n in df.columns if df[n].dtype is np.dtype('bool')]

    x_name, y_name = numerical_cols[:2]
    
    fig.xaxis.axis_label = x_name
    fig.yaxis.axis_label = y_name
    for axis in (fig.xaxis, fig.yaxis):
        axis.axis_label_text_font_size = '20pt'
        axis.axis_label_text_font_style = 'normal'

    scatter_source = bokeh.models.ColumnDataSource(data=df, name='scatter_source')

    scatter_source.data['x'] = scatter_source.data[x_name]
    scatter_source.data['y'] = scatter_source.data[y_name]

    scatter_source.data['no_color'] = ['rgba(0, 0, 0, 0.5)' for _ in scatter_source.data['x']]
    if 'color' not in scatter_source.data:
        scatter_source.data['color'] = scatter_source.data['no_color']

    if df.index.name is None:
        df.index.name = 'index'
    
    scatter = fig.scatter('x',
                          'y',
                          source=scatter_source,
                          size=6,
                          fill_color='color',
                          line_color=None,
                          nonselection_color='color',
                          nonselection_alpha=0.1,
                          selection_color='color',
                          selection_alpha=0.9,
                          name='scatter',
                         )
    
    if log_scale:
        nonzero = df[df > 0]

        overall_max = nonzero.max(numeric_only=True).max()
        overall_min = nonzero.min(numeric_only=True).min()

        initial = (overall_min * 0.1, overall_max * 10)
        bounds = (overall_min * 0.001, overall_max * 1000)
    else:
        overall_max = df.max(numeric_only=True).max()
        overall_min = df.min(numeric_only=True).min()

        extent = overall_max - overall_min
        overhang = extent * 0.05
        max_overhang = extent * 0.5

        initial = (overall_min - overhang, overall_max + overhang)
        bounds = (overall_min - max_overhang, overall_max + max_overhang)

    diagonals_visible = not volcano # i.e. normally True

    fig.line(x=bounds, y=bounds,
             color='black',
             nonselection_color='black',
             alpha=0.4,
             nonselection_alpha=0.4,
             name='diagonal',
             visible=diagonals_visible,
            )

    if log_scale:
        upper_ys = np.array(bounds) * 10
        lower_ys = np.array(bounds) * 0.1
    else:
        upper_ys = np.array(bounds) + 1
        lower_ys = np.array(bounds) - 1

    line_kwargs = dict(
        color='black',
        nonselection_color='black',
        alpha=0.4,
        nonselection_alpha=0.4,
        line_dash=[5, 5],
        name='diagonal',
        visible=diagonals_visible,
    ) 
    fig.line(x=bounds, y=upper_ys, **line_kwargs)
    fig.line(x=bounds, y=lower_ys, **line_kwargs)
    
    if volcano:
        fig.y_range = bokeh.models.Range1d(-0.1, 8)
        fig.x_range = bokeh.models.Range1d(-1, 1)
    else:
        fig.y_range = bokeh.models.Range1d(*initial, bounds=bounds)
        fig.x_range = bokeh.models.Range1d(*initial, bounds=bounds)

    fig.x_range.name = 'x_range'
    fig.y_range.name = 'y_range'

    scatter.selection_glyph.fill_color = "orange"
    scatter.selection_glyph.line_color = None
    scatter.nonselection_glyph.line_color = None

    # Configure tooltips that pop up when hovering over a point.
    
    hover = bokeh.models.HoverTool()
    hover.tooltips = [
        (df.index.name, '@{0}'.format(df.index.name)),
    ]
    for key in hover_keys:
        hover.tooltips.append((key, '@{0}'.format(key)))
    fig.add_tools(hover)

    # Set up the table.

    table_col_names = [df.index.name] + table_keys
    columns = []
    for col_name in table_col_names:
        if col_name == df.index.name:
            formatter = None
            width = 80
        elif col_name in numerical_cols:
            formatter = bokeh.models.widgets.NumberFormatter(format='0.00')
            width = 50
        else:
            formatter = None
            width = 500

        column = bokeh.models.widgets.TableColumn(field=col_name,
                                                  title=col_name,
                                                  formatter=formatter,
                                                  width=width,
                                                 )
        columns.append(column)

    filtered_data = {k: [] for k in list(df.columns) + [df.index.name, 'x', 'y']}
    filtered_source = bokeh.models.ColumnDataSource(data=filtered_data, name='labels_source')
    
    labels = bokeh.models.LabelSet(x='x',
                                   y='y',
                                   text=df.index.name,
                                   level='glyph',
                                   x_offset=0,
                                   y_offset=2,
                                   source=filtered_source,
                                   text_font_size='8pt',
                                  )
    fig.add_layout(labels)
    
    table = bokeh.models.widgets.DataTable(source=filtered_source,
                                           columns=columns,
                                           width=size,
                                           height=1000,
                                           sortable=False,
                                           name='table',
                                          )
    
    # Set up menus to select columns from df to put on x- and y-axis.

    x_menu = bokeh.models.widgets.Select(title='X',
                                         options=numerical_cols,
                                         value=x_name,
                                        )
    y_menu = bokeh.models.widgets.Select(title='Y',
                                         options=numerical_cols,
                                         value=y_name,
                                        )

    menu_args = dict(x_menu=x_menu,
                     y_menu=y_menu,
                     xaxis=fig.xaxis[0],
                     yaxis=fig.yaxis[0],
                    )
    menu_callback = external_coffeescript('scatter_menu', args=menu_args)
    x_menu.callback = menu_callback
    y_menu.callback = menu_callback
    
    # Set up callback to filter the table when selection changes.
    scatter_source.callback = external_coffeescript('scatter_selection')
    
    # Button to toggle labels.
    button = bokeh.models.widgets.Toggle(label='label selected points',
                                         width=50,
                                         active=True,
                                        )
    button.callback = bokeh.models.CustomJS(args={'labels': labels},
                                            code='labels.text_alpha = 1 - labels.text_alpha;',
                                           )
    
    # Button to zoom to current data limits.
    zoom_to_data_button = bokeh.models.widgets.Button(label='zoom to data limits',
                                                      width=50,
                                                     )
    zoom_to_data_button.callback = external_coffeescript('scatter_zoom_to_data')

    grid_options = bokeh.models.widgets.RadioGroup(labels=['grid', 'diagonal'], active=1 if not volcano else 0)
    grid_options.callback = external_coffeescript('scatter_grid')

    text_input = bokeh.models.widgets.TextInput(title='Search:')
    text_input.callback = external_coffeescript('scatter_search',
                                                format_args=dict(columns=object_cols),
                                               )
    
    # Menu to select a subset of points from a columns of bools.
    subset_options = [''] + bool_cols
    subset_menu = bokeh.models.widgets.Select(title='Select subset:',
                                             options=subset_options,
                                             value='',
                                            )
    subset_menu.callback = external_coffeescript('scatter_subset_menu')

    # Button to dump table to file.
    save_button = bokeh.models.widgets.Button(label='Save table to file',
                                              width=50,
                                             )
    save_button.callback = external_coffeescript('scatter_save_button',
                                                 format_args=dict(columns=table_col_names),
                                                )

    grid = [
        [bokeh.layouts.widgetbox([x_menu, y_menu])],
        [fig, bokeh.layouts.widgetbox([button, zoom_to_data_button, grid_options, text_input, subset_menu, save_button])],
        [table],
    ]
    layout = bokeh.layouts.layout(grid)
    bokeh.io.show(layout)

def hex_to_CSS(hex_string, alpha=1.):
    ''' Converts an RGB hex value and option alpha value to a CSS-format RGBA string. '''
    rgb = matplotlib.colors.colorConverter.to_rgb(hex_string)
    CSS = 'rgba({1}, {2}, {3}, {0})'.format(alpha, *rgb)
    return CSS

def example():
    fn = os.path.join(os.path.dirname(__file__), 'example_df.txt') 
    df = pd.read_csv(fn, index_col='alias')
    scatter(df, hover_keys=['short_description'], table_keys=['description'])<|MERGE_RESOLUTION|>--- conflicted
+++ resolved
@@ -31,7 +31,6 @@
     callback = bokeh.models.CustomJS.from_coffeescript(code=code, args=args)
     return callback
 
-<<<<<<< HEAD
 colors_list = [ # from http://godsnotwheregodsnot.blogspot.ru/2012/09/color-distribution-methodology.html
     "#000000", "#FFFF00", "#1CE6FF", "#FF34FF", "#FF4A46", "#008941", "#006FA6", "#A30059",
     "#FFDBE5", "#7A4900", "#0000A6", "#63FFAC", "#B79762", "#004D43", "#8FB0FF", "#997D87",
@@ -48,10 +47,7 @@
     "#5B4534", "#FDE8DC", "#404E55", "#0089A3", "#CB7E98", "#A4E804", "#324E72", "#6A3A4C",
 ]
 
-def scatter(df, hover_keys=None, table_keys=None, size=900, log_scale=False):
-=======
 def scatter(df, hover_keys=None, table_keys=None, size=900, log_scale=False, volcano=False):
->>>>>>> f96a8a37
     ''' Makes an interactive scatter plot using bokeh.
 
     Args:
