import numpy as np
import scipy.cluster.hierarchy
import bokeh
import bokeh.io
import bokeh.plotting
import pandas as pd
import matplotlib.colors
import matplotlib.cm
import os.path
import re
import base64
import glob
import IPython.display
from collections import defaultdict
from external_coffeescript import build_callback

bokeh.io.output_notebook()

def build_selected(indices):
    pvd = bokeh.core.property.containers.PropertyValueDict
    pvl = bokeh.core.property.containers.PropertyValueList

    selected = pvd({
        '0d': pvd({
            'glyph': None,
            'indices': pvl(),
        }),
        '1d': pvd({
            'indices': pvl(indices),
        }),
        '2d': pvd(),
    })

    return selected
    
def bool_to_js(b):
    return 'true' if b else 'false'

def scatter(df=None,
            numerical_cols=None,
            hover_keys=None,
            table_keys=None,
            color_by=None,
            label_by=None,
            size=800,
            label_size=8,
            axis_label_size=20,
            log_scale=False,
            volcano=False,
            heatmap=False,
            cluster=False,
            grid='none',
            marker_size=6,
            initial_selection=None,
            initial_xy_names=None,
            initial_alpha=0.5,
            data_lims=None,
            zoom_to_initial_data=False,
            alpha_widget_type='slider',
            hide_widgets=None,
            identical_bins=False,
            num_bins=100,
            return_layout=False,
           ):
    ''' Makes an interactive scatter plot using bokeh. Call without any
    arguments for an example using data from Jan et al. Science 2014.

    Args:
        df: A pandas DataFrame with columns containing numerical data to plot. 
            Index values will be used as labels for points.
            Any text columns will be searchable through the 'Search:' field.
            Any boolean columns will be used to define subsets of points for
            selection from a dropdown menu.
            If df is None, loads example data from Jan et al. Science 2014.

        numerical_cols: If given, a list of columns to use as plotting choices.
            (If not given, all columns containing numerical data will be used.)

        hover_keys: Names of columns in df to display in the tooltip that
            appears when you hover over a point.

        table_keys: Names of columns in df to display in the table below the
            plot that is populated with the selected points from the figure.

        color_by: The name of a column in df to use as colors of points, or a
            list of such names to choose from a menu. (These columns will be
            excluded from text searches.)
        
        label_by: The name of a column in df to use as labels of points, or a
            list of such names to choose from a menu. If None, df.index is used.

        size: Size of the plot in pixels.

        marker_size: Size of the scatter circles. Can be a scalar value, a
            column name, or a list of column names to choose from via dropdown
            menu.

        label_size: Size in pts of font for labels of selected point.

        heatmap: If True, displays a heatmap of correlations between numerical
            columns in df that can be clicked to select columns to scatter. If
            any negative correlations exist, uses a red/blue colormap, otherwise
            uses viridis.

        cluster: If True, forces heatmap=True and performs hierarchical
            clustering on (correlations of) numerical columns and draws a
            dendrogram.

        grid: Draw a 'grid', 'diagonal' lines, or 'none' as guide lines.

        volcano: If True, make some tweaks suitable for volcano plots.

        log_scale: If not False, plot on a log scale with base 10 (or, if a set
            to a number, with base log_scale.)

        axis_label_size: Size of the font used for axis labels.

        initial_selection: Names of index value to initially highlight.

        initial_xy_names: Tuple (x_name, y_name) of datasets to initially
            display on x- and y-axes.

        alpha_widget_type: Type of widget ('slider' or 'text') to control
            scatter circle transparency.

        hide_widgets: List of widgets to not display. Possible options are
            ['table', 'alpha', 'marker_size', 'search', 'subset_menu',
             'grid_radio_buttons'].

        identical_bins: If True, use the same set of bins for histograms of all
            data sets. If False, use bins specific to the range of each data
            set.

        num_bins: Number of bins to use for marginal histograms.

        zoom_to_initial_data: If True, zoom to data limits of the initially
            selected columns rather than global data limits..

        return_layout: If True, return the final layout object to allowing
            embedding.
    '''

    if hover_keys is None:
        hover_keys = []

    if table_keys is None:
        table_keys = []

    if hide_widgets is None:
        hide_widgets = set()
    else:
        hide_widgets = set(hide_widgets)

    if volcano:
        grid = 'grid'

    if cluster:
        heatmap = True

    if df is None:
        # Load example data.
        fn = os.path.join(os.path.dirname(__file__), 'example_df.txt')
        df = pd.read_csv(fn, index_col='alias')

        # Override some arguments.
        log_scale = True
        hover_keys = ['systematic_name', 'short_description']
        table_keys = ['systematic_name', 'description']
        grid = 'diagonal'
        heatmap = True
        identical_bins = True

    # Copy before changing.
    original_index_name = df.index.name
    df = df.copy()

    # Collapse multiindex if present
<<<<<<< HEAD
    df.columns = [' '.join(map(str, n)) if isinstance(n, tuple) else n for n in df.columns]
    df.index = [' '.join(map(str, n)) if isinstance(n, tuple) else n for n in df.index.values]
=======
    df.columns = [' '.join(n) if isinstance(n, tuple) else n for n in df.columns]
    df.index = [' '.join(n) if isinstance(n, tuple) else n for n in df.index.values]
    df.index.name = original_index_name
>>>>>>> 410755fc

    # Infer column types.
    scatter_data = df.to_dict(orient='list')
    scatter_data[df.index.name] = list(df.index)

    if 'index' in scatter_data:
        scatter_data['_index'] = scatter_data['index']

    if df.index.name is None:
        df.index.name = 'index'

    if initial_selection is None:
        initial_selection = []

    initial_indices = [i for i, n in enumerate(df.index) if n in initial_selection]

    auto_numerical_cols = [n for n in df.columns if df[n].dtype in [float, int]]
    if numerical_cols is not None:
        for col in numerical_cols:
            if col not in auto_numerical_cols:
                raise ValueError(col + ' not a numerical column')
    else:
        numerical_cols = auto_numerical_cols

    # bokeh can handle NaNs in numpy arrays but not in lists. 
    for numerical_col in numerical_cols:
        scatter_data[numerical_col] = np.array(scatter_data[numerical_col])

    object_cols = [n for n in df.columns if df[n].dtype is np.dtype('O')]
    if df.index.dtype is np.dtype('O'):
        object_cols.append(df.index.name)

    bool_cols = [n for n in df.columns if df[n].dtype is np.dtype('bool')]

    subset_indices = {n: [i for i, v in enumerate(df[n]) if v] for n in bool_cols}

    # Set up the actual scatter plot.
    
    tools = [
        'reset',
        'undo',
        'pan',
        'box_zoom',
        'box_select',
        'tap',
        'wheel_zoom',
        'save',
    ]
    
    fig_kwargs = dict(
        plot_width=size,
        plot_height=size,
        tools=tools,
        lod_threshold=10000,
        name='scatter_fig',
    )

    min_border = 80

    if log_scale:
        if log_scale is True:
            log_scale = 10
        fig_kwargs['y_axis_type'] = 'log'
        fig_kwargs['x_axis_type'] = 'log'
    
    fig = bokeh.plotting.figure(**fig_kwargs)
    fig.toolbar.logo = None
    fig.toolbar_location = None

    if log_scale:
        for axis in [fig.xaxis, fig.yaxis]:
            axis[0].ticker.base = log_scale
            axis[0].formatter.ticker = axis[0].ticker

    fig.grid.visible = (grid == 'grid')
    fig.grid.name = 'grid'
    
    lasso = bokeh.models.LassoSelectTool(select_every_mousemove=False)
    fig.add_tools(lasso)
    
    if initial_xy_names is None:
        x_name, y_name = numerical_cols[:2]
    else:
        x_name, y_name = initial_xy_names
    
    fig.xaxis.name = 'x_axis'
    fig.yaxis.name = 'y_axis'
    fig.xaxis.axis_label = x_name
    fig.yaxis.axis_label = y_name
    for axis in (fig.xaxis, fig.yaxis):
        axis.axis_label_text_font_size = '{0}pt'.format(axis_label_size)
        axis.axis_label_text_font_style = 'normal'

    scatter_data['x'] = scatter_data[x_name]
    scatter_data['y'] = scatter_data[y_name]
    
    scatter_data['index'] = list(df.index)

    scatter_data['_black'] = ['rgba(0, 0, 0, 1.0)' for _ in scatter_data['x']]
    scatter_data['_orange'] = ['orange' for _ in scatter_data['x']]
    
    if color_by is None:
        color_by = ''
        show_color_by_menu = False
        color_options = ['']

        scatter_data['_color'] = scatter_data['_black']
        scatter_data['_selection_color'] = scatter_data['_orange']
    
    else:
        show_color_by_menu = True

        if isinstance(color_by, basestring):
            color_options = ['', color_by]
        else:
            color_options = [''] + list(color_by)
    
        scatter_data['_color'] = scatter_data[color_options[-1]]
        scatter_data['_selection_color'] = scatter_data[color_options[-1]]
    
    if label_by is None:
        label_by = df.index.name

    if isinstance(label_by, basestring):
        show_label_by_menu = False
        label_options = [label_by]
    else:
        show_label_by_menu = True
        label_options = list(label_by)
    
    scatter_data['_label'] = scatter_data[label_options[0]]

    if isinstance(marker_size, (int, long, float)):
        show_marker_size_menu = False
        size_widget_type = 'slider'
    else:
        if isinstance(marker_size, basestring):
            size_options = ['', marker_size]
        else:
            size_options = [''] + list(marker_size)
    
        show_marker_size_menu = True
        size_widget_type = 'menu'
        marker_size = '_size'
        scatter_data[marker_size] = scatter_data[size_options[1]]

        scatter_data['_uniform_size'] = [6]*len(scatter_data[marker_size])

    scatter_source = bokeh.models.ColumnDataSource(data=scatter_data,
                                                   name='scatter_source',
                                                  )
    scatter_source.selected = build_selected(initial_indices)

    scatter = fig.scatter('x',
                          'y',
                          source=scatter_source,
                          size=marker_size,
                          fill_color='_color',
                          fill_alpha=initial_alpha,
                          line_color=None,
                          selection_color='_selection_color',
                          selection_alpha=0.9,
                          nonselection_color='_color',
                          nonselection_alpha=0.1,
                          name='scatter',
                         )
    
    if log_scale:
        nonzero = df[df > 0]

        overall_max = nonzero.max(numeric_only=True).max()
        overall_min = nonzero.min(numeric_only=True).min()
        
        initial = (overall_min * 0.1, overall_max * 10)
        bounds = (overall_min * 0.001, overall_max * 1000)
    
        def log(x):
            return np.log(x) / np.log(log_scale)

        bins = {}
        for name in numerical_cols:
            if identical_bins:
                left = overall_min * 0.9
                right = overall_max / 0.9
            else:
                name_min = nonzero[name].min()
                name_max = nonzero[name].max()
                left = name_min * 0.9
                right = name_max / 0.9

            bins[name] = list(np.logspace(log(left), log(right), num_bins))

    else:
        overall_max = df.max(numeric_only=True).max()
        overall_min = df.min(numeric_only=True).min()
        overall_buffer = (overall_max - overall_min) * 0.05
        
        extent = overall_max - overall_min
        overhang = extent * 0.05
        max_overhang = extent * 0.5

        initial = (overall_min - overhang, overall_max + overhang)
        bounds = (overall_min - max_overhang, overall_max + max_overhang)
        
        bins = {}
        for name in numerical_cols:
            if identical_bins:
                left = overall_min - overall_buffer
                right = overall_max + overall_buffer
            else:
                name_min = df[name].min()
                name_max = df[name].max()
                name_buffer = (name_max - name_min) * 0.05
                left = name_min - name_buffer
                right = name_max + name_buffer
            
            bins[name] = list(np.linspace(left, right, num_bins))

    if data_lims is not None:
        initial = data_lims
        bounds = data_lims

    diagonals_visible = (grid == 'diagonal')

    if log_scale:
        upper_ys = np.array(bounds) * 10
        lower_ys = np.array(bounds) * 0.1
    else:
        upper_ys = np.array(bounds) + 1
        lower_ys = np.array(bounds) - 1

    line_kwargs = dict(
        color='black',
        nonselection_color='black',
        alpha=0.4,
        nonselection_alpha=0.4,
        name='diagonal',
    ) 

    lines = [
        fig.line(x=bounds, y=bounds, **line_kwargs),
        fig.line(x=bounds, y=upper_ys, line_dash=[5, 5], **line_kwargs),
        fig.line(x=bounds, y=lower_ys, line_dash=[5, 5], **line_kwargs),
    ]

    for line in lines:
        line.visible = diagonals_visible
    
    if volcano:
        fig.y_range = bokeh.models.Range1d(-0.1, 8)
        fig.x_range = bokeh.models.Range1d(-1, 1)
    else:
        if zoom_to_initial_data:
            x_min, x_max = bins[x_name][0], bins[x_name][-1]
            y_min, y_max = bins[y_name][0], bins[y_name][-1]
        else:
            x_min, x_max = initial
            y_min, y_max = initial

        fig.y_range = bokeh.models.Range1d(y_min, y_max)
        fig.x_range = bokeh.models.Range1d(x_min, x_max)

    fig.x_range.name = 'x_range'
    fig.y_range.name = 'y_range'
    
    lower_bound, upper_bound = bounds
    range_kwargs = dict(lower_bound=lower_bound, upper_bound=upper_bound)
    
    fig.x_range.callback = build_callback('scatter_range', format_kwargs=range_kwargs)
    fig.y_range.callback = build_callback('scatter_range', format_kwargs=range_kwargs)
    
    fig.outline_line_color = 'black'

    scatter.selection_glyph.line_color = None
    scatter.nonselection_glyph.line_color = None

    # Make marginal histograms.

    histogram_data = {}
    histogram_data = {
        'zero': [0]*(num_bins - 1),
    }

    for name in numerical_cols:
        histogram_data.update({
            '{0}_bins_left'.format(name): bins[name][:-1],
            '{0}_bins_right'.format(name): bins[name][1:],
        })

    max_count = 0
    for name in numerical_cols:
        counts, _ = np.histogram(df[name].dropna(), bins=bins[name])
        max_count = max(max(counts), max_count)
        histogram_data['{0}_all'.format(name)] = list(counts)

    if log_scale:
        axis_type = 'log'
    else:
        axis_type = 'linear'

    hist_figs = {
        'x': bokeh.plotting.figure(width=size, height=100,
                                   x_range=fig.x_range,
                                   x_axis_type=axis_type,
                                   name='hists_x',
                                  ),
        'y': bokeh.plotting.figure(width=100, height=size,
                                   y_range=fig.y_range,
                                   y_axis_type=axis_type,
                                   name='hists_y',
                                  ),
    }

    for axis, name in [('x', x_name), ('y', y_name)]:
        for data_type in ['all', 'bins_left', 'bins_right']:
            axis_key = '{0}_{1}'.format(axis, data_type)
            name_key = '{0}_{1}'.format(name, data_type)
            histogram_data[axis_key] = histogram_data[name_key]

        initial_vals = df[name].iloc[initial_indices]
        initial_counts, _ = np.histogram(initial_vals.dropna(), bins[name])
    
        histogram_data['{0}_selected'.format(axis)] = initial_counts

    histogram_source = bokeh.models.ColumnDataSource(data=histogram_data,
                                                     name='histogram_source',
                                                    )
    initial_hist_alpha = 0.1 if len(initial_indices) > 0 else 0.2
    quads = {}
    quads['x_all'] = hist_figs['x'].quad(left='x_bins_left',
                                         right='x_bins_right',
                                         bottom='zero',
                                         top='x_all',
                                         source=histogram_source,
                                         color='black',
                                         alpha=initial_hist_alpha,
                                         line_color=None,
                                         name='hist_x_all',
                                        )

    quads['x_selected'] = hist_figs['x'].quad(left='x_bins_left',
                                              right='x_bins_right',
                                              bottom='zero',
                                              top='x_selected',
                                              source=histogram_source,
                                              color='orange',
                                              alpha=0.8,
                                              line_color=None,
                                             )

    quads['y_all'] = hist_figs['y'].quad(top='y_bins_left',
                                         bottom='y_bins_right',
                                         left='zero',
                                         right='y_all',
                                         source=histogram_source,
                                         color='black',
                                         alpha=initial_hist_alpha,
                                         line_color=None,
                                         name='hist_y_all',
                                        )

    quads['y_selected'] = hist_figs['y'].quad(top='y_bins_left',
                                              bottom='y_bins_right',
                                              left='zero',
                                              right='y_selected',
                                              source=histogram_source,
                                              color='orange',
                                              alpha=0.8,
                                              line_color=None,
                                             )

    # Poorly-understood bokeh behavior causes selection changes to sometimes
    # be broadcast to histogram_source. To prevent this from having any visual
    # effect, remove any difference in selection/nonselection glyphs.
    for quad in quads.values():
        quad.selection_glyph = quad.glyph
        quad.nonselection_glyph = quad.glyph

    if identical_bins:
        x_end = max_count
        y_end = max_count
    else:
        x_end = max(histogram_source.data['x_all'])
        y_end = max(histogram_source.data['y_all'])

    hist_figs['x'].y_range = bokeh.models.Range1d(name='hist_x_range',
                                                  start=0,
                                                  end=x_end,
                                                  bounds='auto',
                                                 )
    hist_figs['y'].x_range = bokeh.models.Range1d(name='hist_y_range',
                                                  start=0,
                                                  end=y_end,
                                                  bounds='auto',
                                                 )

    for hist_fig in hist_figs.values():
        hist_fig.outline_line_color = None
        hist_fig.axis.visible = False
        hist_fig.grid.visible = False
        hist_fig.min_border = 0
        hist_fig.toolbar_location = None

    # Configure tooltips that pop up when hovering over a point.
    
    hover = bokeh.models.HoverTool(renderers=[scatter])
    hover.tooltips = [
        (df.index.name, '@{0}'.format(df.index.name)),
    ]
    for key in hover_keys:
        hover.tooltips.append((key, '@{0}'.format(key)))
    fig.add_tools(hover)

    # Set up the table.

    table_col_names = [df.index.name] + table_keys
    columns = []
    for col_name in table_col_names:
        lengths = [len(str(v)) for v in scatter_source.data[col_name]]
        mean_length = np.mean(lengths)

        if col_name in numerical_cols:
            formatter = bokeh.models.widgets.NumberFormatter(format='0.00')
            width = 50
        else:
            formatter = None
            width = min(500, int(12 * mean_length))

        column = bokeh.models.widgets.TableColumn(field=col_name,
                                                  title=col_name,
                                                  formatter=formatter,
                                                  width=width,
                                                 )
        columns.append(column)

    filtered_data = {k: [scatter_source.data[k][i] for i in initial_indices]
                     for k in scatter_source.data
                    }
    
    filtered_source = bokeh.models.ColumnDataSource(data=filtered_data, name='labels_source')
    
    table = bokeh.models.widgets.DataTable(source=filtered_source,
                                           columns=columns,
                                           width=2 * size if heatmap else size,
                                           height=600,
                                           sortable=False,
                                           name='table',
                                           row_headers=False,
                                          )
    
    # Callback to filter the table when selection changes.
    scatter_source.callback = build_callback('scatter_selection')
    
    labels = bokeh.models.LabelSet(x='x',
                                   y='y',
                                   text='_label',
                                   level='glyph',
                                   x_offset=0,
                                   y_offset=2,
                                   source=filtered_source,
                                   text_font_size='{0}pt'.format(label_size),
                                   name='labels',
                                  )
    fig.add_layout(labels)
    
    # Set up menus or heatmap to select columns from df to put on x- and y-axis.

    if heatmap:
        correlations = df[numerical_cols].corr()
        if np.array(correlations).min() > 0:
            v_min = 0
            c_map = matplotlib.cm.viridis
        else:
            v_min = -1
            c_map = matplotlib.cm.RdBu_r

        norm = matplotlib.colors.Normalize(vmin=v_min, vmax=1)
        def r_to_color(r):
            color = matplotlib.colors.rgb2hex(c_map(norm(r)))
            return color
        
        linkage = scipy.cluster.hierarchy.linkage(correlations)
        dendro = scipy.cluster.hierarchy.dendrogram(linkage,
                                                    no_plot=True,
                                                    labels=numerical_cols,
                                                   )
        orders = {
            'original': numerical_cols,
            'clustered': dendro['ivl'],
        }
        data = defaultdict(list)

        for y, row in enumerate(numerical_cols):
            for x, col in enumerate(numerical_cols):
                for order_key, order in orders.items():
                    row = order[y]
                    col = order[x]

                    r = correlations[row][col]
                    data['r_{0}'.format(order_key)].append(r)
                    data['x_{0}'.format(order_key)].append(x)
                    data['x_name_{0}'.format(order_key)].append(col)
                    data['y_{0}'.format(order_key)].append(y)
                    data['y_name_{0}'.format(order_key)].append(row)
                    data['color_{0}'.format(order_key)].append(r_to_color(r))

        if cluster:
            order_key = 'clustered'
        else:
            order_key = 'original'

        for k in ['r', 'x', 'x_name', 'y', 'y_name', 'color']:
            data[k] = data['{0}_{1}'.format(k, order_key)]

        heatmap_source = bokeh.models.ColumnDataSource(data, name='heatmap_source')
        num_exps = len(numerical_cols)
        heatmap_size = size - 100
        heatmap_fig = bokeh.plotting.figure(tools='tap',
                                            x_range=(-0.5, num_exps - 0.5),
                                            y_range=(num_exps - 0.5, -0.5),
                                            width=heatmap_size, height=heatmap_size,
                                            toolbar_location=None,
                                            name='heatmap_fig',
                                           )

        heatmap_fig.grid.visible = False
        rects = heatmap_fig.rect(x='x', y='y',
                                 line_color=None,
                                 hover_line_color='black',
                                 hover_fill_color='color',
                                 selection_fill_color='color',
                                 nonselection_fill_color='color',
                                 nonselection_fill_alpha=1,
                                 nonselection_line_color=None,
                                 selection_line_color='black',
                                 line_width=5,
                                 fill_color='color',
                                 source=heatmap_source,
                                 width=1, height=1,
                                )
        for axis in [heatmap_fig.xaxis, heatmap_fig.yaxis]:
            axis.name = 'heatmap_axis'

        hover = bokeh.models.HoverTool()
        hover.tooltips = [
            ('X', '@x_name'),
            ('Y', '@y_name'),
            ('r', '@r'),
        ]
        heatmap_fig.add_tools(hover)

        first_row = [heatmap_fig]
        heatmap_source.callback = build_callback('scatter_heatmap')

        def make_tick_formatter(order):
            return '''dict = {dict};\nreturn dict[tick].slice(0, 15);'''.format(dict=dict(enumerate(order)))
        
        for ax in [heatmap_fig.xaxis, heatmap_fig.yaxis]:
            ax.ticker = bokeh.models.FixedTicker(ticks=range(num_exps))
            ax.formatter = bokeh.models.FuncTickFormatter(code=make_tick_formatter(orders[order_key]))
            ax.major_label_text_font_size = '8pt'

        heatmap_fig.xaxis.major_label_orientation = np.pi / 4

        # Turn off black lines on bottom and left.
        for axis in (heatmap_fig.xaxis, heatmap_fig.yaxis):
            axis.axis_line_color = None

        name_pairs = zip(heatmap_source.data['x_name'], heatmap_source.data['y_name'])
        initial_index = name_pairs.index((x_name, y_name))
        heatmap_source.selected = build_selected([initial_index])

        heatmap_fig.min_border = 1
        
        dendro_fig = bokeh.plotting.figure(height=100, width=heatmap_size,
                                           x_range=heatmap_fig.x_range,
                                          )
        icoord = np.array(dendro['icoord'])
        # Want to covert the arbitrary scaling that icoord is given in so that
        # the min value maps to 0 and the max value maps to len(correlations) - 1
        interval = (icoord.max() - icoord.min()) / (len(correlations) - 1)
        xs = list((icoord - icoord.min()) / interval)
        dcoord = np.array(dendro['dcoord'])
        ys = list(dcoord)
        lines = dendro_fig.multi_line(xs, ys, color='black', name='dendrogram')

        if not cluster:
            lines.visible = False

        dendro_fig.outline_line_color = None
        dendro_fig.axis.visible = False
        dendro_fig.grid.visible = False
        dendro_fig.min_border = 0
        dendro_fig.toolbar_location = None
        dendro_fig.y_range = bokeh.models.Range1d(start=0, end=dcoord.max() * 1.05)
    
        # Button to toggle clustering.
        cluster_button = bokeh.models.widgets.Toggle(label='cluster heatmap',
                                                     width=50,
                                                     name='cluster_button',
                                                     active=cluster,
                                                    )
        format_kwargs = {
            # The callback expects code surrounded by double quotes.
            'clustered_formatter': '"{}"'.format(make_tick_formatter(orders['clustered'])),
            'original_formatter': '"{}"'.format(make_tick_formatter(orders['original'])),
        }
        cluster_button.callback = build_callback('scatter_cluster_button',
                                                 format_kwargs=format_kwargs,
                                                )

    else:
        x_menu = bokeh.models.widgets.MultiSelect(title='X',
                                                  options=numerical_cols,
                                                  value=[x_name],
                                                  size=min(6, len(numerical_cols)),
                                                  name='x_menu',
                                               )
        y_menu = bokeh.models.widgets.MultiSelect(title='Y',
                                                  options=numerical_cols,
                                                  value=[y_name],
                                                  size=min(6, len(numerical_cols)),
                                                  name='y_menu',
                                               )
        
        # Just a placeholder so that we can assume cluster_button exists.
        cluster_button = bokeh.models.widgets.Toggle(name='cluster_button')

        menu_callback = build_callback('scatter_menu')
        x_menu.callback = menu_callback
        y_menu.callback = menu_callback
        
        first_row = [bokeh.layouts.widgetbox([x_menu, y_menu])],
    
    # Button to toggle labels.
    label_button = bokeh.models.widgets.Toggle(label='label selected points',
                                               width=50,
                                               active=True,
                                               name='label_button',
                                              )
    label_button.callback = bokeh.models.CustomJS(args={'labels': labels},
                                                  code='labels.text_alpha = 1 - labels.text_alpha;',
                                                 )
    
    # Button to zoom to current data limits.
    zoom_to_data_button = bokeh.models.widgets.Button(label='zoom to data limits',
                                                      width=50,
                                                      name='zoom_button',
                                                     )
    format_kwargs = dict(log_scale=bool_to_js(log_scale),
                         identical_bins=bool_to_js(identical_bins),
                        )
    zoom_to_data_button.callback = build_callback('scatter_zoom_to_data',
                                                  format_kwargs=format_kwargs,
                                                 )

    # Menu to choose label source.
    label_menu = bokeh.models.widgets.Select(title='Label by:',
                                             options=label_options,
                                             value=label_options[0],
                                             name='label_menu',
                                            )
    label_menu.callback = build_callback('scatter_label')

    # Menu to choose color source.
    color_menu = bokeh.models.widgets.Select(title='Color by:',
                                             options=color_options,
                                             value=color_options[-1],
                                             name='color_menu',
                                            )
    color_menu.callback = build_callback('scatter_color')

    # Radio group to choose whether to draw a vertical/horizontal grid or
    # diagonal guide lines. 
    options = ['grid', 'diagonal', 'none']
    active = options.index(grid)
    grid_options = bokeh.models.widgets.RadioGroup(labels=options,
                                                   active=active,
                                                   name='grid_radio_buttons',
                                                  )
    grid_options.callback = build_callback('scatter_grid')

    text_input = bokeh.models.widgets.TextInput(title='Search:', name='search')

    columns_to_search = [c for c in object_cols if c not in color_options]
    text_input.callback = build_callback('scatter_search',
                                         format_kwargs=dict(column_names=str(columns_to_search)),
                                        )

    case_sensitive = bokeh.models.widgets.CheckboxGroup(labels=['Case sensitive'],
                                                        active=[],
                                                        name='case_sensitive',
                                                       )
    case_sensitive.callback = build_callback('scatter_case_sensitive')

    # Menu to select a subset of points from a columns of bools.
    subset_options = [''] + bool_cols
    subset_menu = bokeh.models.widgets.Select(title='Select subset:',
                                              options=subset_options,
                                              value='',
                                              name='subset_menu',
                                             )
    subset_menu.callback = build_callback('scatter_subset_menu',
                                          format_kwargs=dict(subset_indices=str(subset_indices)),
                                         )

    # Button to dump table to file.
    save_button = bokeh.models.widgets.Button(label='Save table to file',
                                              width=50,
                                              name='save_button',
                                             )
    save_button.callback = build_callback('scatter_save_button',
                                          format_kwargs=dict(column_names=str(table_col_names)),
                                         )
    
    if alpha_widget_type == 'slider':
        alpha_widget = bokeh.models.Slider(start=0.,
                                           end=1.,
                                           value=initial_alpha,
                                           step=.05,
                                           title='alpha',
                                           name='alpha',
                                          )
    elif alpha_widget_type == 'text':
        alpha_widget = bokeh.models.TextInput(title='alpha', name='alpha', value=str(initial_alpha))
    else:
        raise ValueError('{0} not a valid alpha_widget_type value'.format(alpha_widget_type))

    alpha_widget.callback = build_callback('scatter_alpha')
    
    if size_widget_type == 'slider':
        size_widget = bokeh.models.Slider(start=1,
                                          end=20.,
                                          value=marker_size,
                                          step=1,
                                          title='marker size',
                                          name='marker_size',
                                         )
        size_widget.callback = build_callback('scatter_size')
    else:
        size_widget = bokeh.models.widgets.Select(title='Size by:',
                                                  options=size_options,
                                                  value=size_options[1],
                                                  name='marker_size',
                                                 )
        size_widget.callback = build_callback('scatter_size_menu')


    fig.min_border = 1

    widgets = [
        label_button,
        zoom_to_data_button,
        cluster_button,
        label_menu,
        color_menu,
        alpha_widget,
        size_widget,
        grid_options,
        text_input,
        case_sensitive,
        subset_menu,
        save_button,
    ]

    if 'table' in hide_widgets:
        hide_widgets.add('save_button')

    if 'search' in hide_widgets:
        hide_widgets.add('case_sensitive')

    if not heatmap:
        hide_widgets.add('cluster_button')

    if not show_color_by_menu:
        hide_widgets.add('color_menu')

    if not show_label_by_menu:
        hide_widgets.add('label_menu')

    if len(subset_options) == 1:
        hide_widgets.add('subset_menu')

    widgets = [w for w in widgets if w.name not in hide_widgets]

    if not heatmap:
        widgets = [x_menu, y_menu] + widgets

    widget_box = bokeh.layouts.widgetbox(children=widgets)

    toolbar = bokeh.models.ToolbarBox(tools=fig.toolbar.tools)
    toolbar.logo = None

    columns = [
        bokeh.layouts.column(children=[hist_figs['x'], fig]),
        bokeh.layouts.column(children=[bokeh.layouts.Spacer(height=100), hist_figs['y']]),
        bokeh.layouts.column(children=[bokeh.layouts.Spacer(height=100), toolbar]),
        bokeh.layouts.column(children=[bokeh.layouts.Spacer(height=min_border),
                                       widget_box,
                                      ]),
    ]

    if heatmap:
        heatmap_column = bokeh.layouts.column(children=[dendro_fig, heatmap_fig])
        columns = columns[:-1] + [heatmap_column] + columns[-1:]

    rows = [
        bokeh.layouts.row(children=columns),
    ]
    if 'table' not in hide_widgets:
        rows.append(table)

    full_layout = bokeh.layouts.column(children=rows)

    bokeh.io.show(full_layout)

    if return_layout:
        return full_layout

def hex_to_CSS(hex_string, alpha=1.):
    ''' Converts an RGB hex value and optional alpha value to a CSS-format RGBA string. '''
    rgb = matplotlib.colors.colorConverter.to_rgb(hex_string)
    rgb = [int(v * 255) for v in rgb]
    CSS = 'rgba({1}, {2}, {3}, {0})'.format(alpha, *rgb)
    return CSS

def parallel_coordinates(df=None, link_axes=True, log_scale=False, save_as=None, initial_limits=None):
    ''' Makes an interactive parallel coordinates plot using d3. Call without
    any arguments for an example using data from Jan et al. Science 2014.
    Uses the parallel-coordinates library (github.com/syntagmatic/parallel-coordinates)
    Slickgrid integration taken from github.com/syntagmatic/parallel-coordinates/blob/master/examples/slickgrid.html
    Highlight-on-hover taken from bl.ocks.org/mostaphaRoudsari/b4e090bb50146d88aec4.

    Args:
        df: A pandas DataFrame with columns containing numerical data to plot. 
            Any text columns will be searchable through the 'Search:' field.
            A column named 'color' can be provided to color lines using any
            format understood by matplotlib.colors.to_rgb.
            If df is None, loads example data from Jan et al. Science 2014.

        link_axes: If True, all axes have the same range.

        log_scale: If link_axes=True, whether or not to use a (base 10) log scale.

        initial_limits: If link_axes=True, the intial start and end points of 
            axes limits.

        save_as: A filename (relative to the current directory, and probably 
            ending in .html) in which to save a standalone HTML file containing
            the figure. Opens a download dialog to save the file locally as well.
    '''
    if df is None:
        example_fn = os.path.join(os.path.dirname(__file__), 'jan_ratios.csv')
        df = pd.read_csv(example_fn, index_col='systematic_name')
        red = '#e41a1c'
        blue = '#0acbee'
        color = pd.Series('black', index=df.index)
        color[df['secretome']] = blue
        color[df['mitop2']] = red
        df['color'] = color

        log_scale = True
    
    # Drop NaNs and copy before changing
    df = df.dropna().copy()
    
    # Collapse multiindex if present
    df.columns = [' '.join(n) if isinstance(n, tuple) else n for n in df.columns]

    if 'color' not in df:
        color_series = pd.Series('black', index=df.index)
    else:
        color_series = df['color']

    def make_color_string(c):
        array = map(int, np.array(matplotlib.colors.to_rgb(c)) * 255)
        return 'rgba({0}, {1}, {2}, '.format(*array)
    df['_color'] = color_series.map(make_color_string)

    template_fn = os.path.join(os.path.dirname(__file__), 'template_inline.html')
    html_template = open(template_fn).read()

    encoded_data = base64.b64encode(df.to_csv())
    URI = "'data:text/plain;base64,{0}'".format(encoded_data)

    # Has to be checked in this order since bool subclasses int.
    if isinstance(log_scale, bool):
        log_scale = bool_to_js(log_scale)
    elif isinstance(log_scale, int):
        log_scale = str(log_scale)
    else:
        raise ValueError('log_scale should be an int or a bool', log_scale)

    injections = {
        'encoded_data': URI,
        'link_axes': bool_to_js(link_axes),
        'log_scale': log_scale,
        'initial_limits': str(list(initial_limits)) if initial_limits is not None else 'false',
    }

    def match_to_injection(match):
        return injections[match.group(1)]

    template_with_data = re.sub("\/\*INJECT:(.*)\*\/", match_to_injection, html_template)
    
    if save_as is not None:
        with open(save_as, 'w') as fh:
            fh.write(template_with_data)
            js = '''\
var link = document.createElement('a')
link.setAttribute('href', '{0}')
link.setAttribute('download', '{0}')
link.click()\
'''.format(save_as)
        output = IPython.display.Javascript(js)
    else:
        output = IPython.display.HTML(template_with_data.decode('utf8'))
    return output<|MERGE_RESOLUTION|>--- conflicted
+++ resolved
@@ -175,14 +175,9 @@
     df = df.copy()
 
     # Collapse multiindex if present
-<<<<<<< HEAD
     df.columns = [' '.join(map(str, n)) if isinstance(n, tuple) else n for n in df.columns]
     df.index = [' '.join(map(str, n)) if isinstance(n, tuple) else n for n in df.index.values]
-=======
-    df.columns = [' '.join(n) if isinstance(n, tuple) else n for n in df.columns]
-    df.index = [' '.join(n) if isinstance(n, tuple) else n for n in df.index.values]
     df.index.name = original_index_name
->>>>>>> 410755fc
 
     # Infer column types.
     scatter_data = df.to_dict(orient='list')
