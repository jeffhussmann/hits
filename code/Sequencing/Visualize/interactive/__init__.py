import numpy as np
import bokeh.io
import bokeh.plotting
import bokeh.resources
import pandas as pd
import matplotlib.colors
import os.path
import glob
from collections import defaultdict

bokeh.io.output_notebook()

# For easier editing, coffeescript callbacks are kept in separate files
# in the same directory as this one. Load their contents into a dictionary.

coffee_fns = glob.glob(os.path.join(os.path.dirname(__file__), '*.coffee'))
callbacks = {}
for fn in coffee_fns:
    head, tail = os.path.split(fn)
    root, ext = os.path.splitext(tail)
    with open(fn) as fh:
        callbacks[root] = fh.read()

def external_coffeescript(key, args=None, format_args=None):
    if args is None:
        args = {}
    if format_args is None:
        format_args = {}

    code = callbacks[key].format(**format_args)
    callback = bokeh.models.CustomJS.from_coffeescript(code=code, args=args)
    return callback

def scatter(df, hover_keys=None, table_keys=None, size=900, log_scale=False, volcano=False):
    ''' Makes an interactive scatter plot using bokeh.

    Args:
            df: A pandas DataFrame with columns containing numerical data to plot.
                If 'color' is a column, it will be used to color the points. 
                Index values will be used as labels for points.
                Any text columns will be searchable through the 'Search:' field.
                Any boolean columns will be used to define subset of points for
                selection from a dropdown menu.
            hover_keys: Names of columns in df to display in the tooltip that appears
                when you hover over a point.
            table_keys: Names of columns in df to display in the table below the plot
                that is populated with the selected points from the figure.
            size: Size of the plot in pixels.
    '''

    if hover_keys is None:
        hover_keys = []

    if table_keys is None:
        table_keys = []

    # Set up the actual scatter plot.
    
    tools = [
        'reset',
        'undo',
        'pan',
        'box_zoom',
        'box_select',
        'tap',
        'wheel_zoom',
        'save',
    ]
    
    fig_kwargs = dict(
        plot_width=size,
        plot_height=size,
        tools=tools,
        lod_threshold=10000,
    )

    if log_scale:
        if log_scale is True:
            log_scale = 10
        fig_kwargs['y_axis_type'] = 'log'
        fig_kwargs['x_axis_type'] = 'log'
    
    fig = bokeh.plotting.figure(**fig_kwargs)

<<<<<<< HEAD
    fig.grid.visible = volcano # i.e. normally False
=======
    if log_scale:
        for axis in [fig.xaxis, fig.yaxis]:
            axis[0].ticker.base = log_scale
            axis[0].formatter.ticker = axis[0].ticker

    fig.grid.visible = False
>>>>>>> 52f55d9f
    fig.grid.name = 'grid'
    
    lasso = bokeh.models.LassoSelectTool(select_every_mousemove=False)
    fig.add_tools(lasso)

    numerical_cols = [n for n in df.columns if df[n].dtype in [float, int]]

    object_cols = [n for n in df.columns if df[n].dtype is np.dtype('O')]
    if df.index.dtype is np.dtype('O'):
        object_cols.append(df.index.name)

    bool_cols = [n for n in df.columns if df[n].dtype is np.dtype('bool')]

    x_name, y_name = numerical_cols[:2]
    
    fig.xaxis.axis_label = x_name
    fig.yaxis.axis_label = y_name
    for axis in (fig.xaxis, fig.yaxis):
        axis.axis_label_text_font_size = '20pt'
        axis.axis_label_text_font_style = 'normal'

    scatter_source = bokeh.models.ColumnDataSource(data=df, name='scatter_source')

    scatter_source.data['x'] = scatter_source.data[x_name]
    scatter_source.data['y'] = scatter_source.data[y_name]

    scatter_source.data['no_color'] = ['rgba(0, 0, 0, 0.5)' for _ in scatter_source.data['x']]
    scatter_source.data['color'] = scatter_source.data['no_color']

    if df.index.name is None:
        df.index.name = 'index'
    
    scatter = fig.scatter('x',
                          'y',
                          source=scatter_source,
                          size=6,
                          fill_color='color',
                          line_color=None,
                          nonselection_color='color',
                          nonselection_alpha=0.1,
                          selection_color='color',
                          selection_alpha=0.9,
                          name='scatter',
                         )
    
    if log_scale:
        nonzero = df[df > 0]

        overall_max = nonzero.max(numeric_only=True).max()
        overall_min = nonzero.min(numeric_only=True).min()

        initial = (overall_min * 0.1, overall_max * 10)
        bounds = (overall_min * 0.001, overall_max * 1000)
    else:
        overall_max = df.max(numeric_only=True).max()
        overall_min = df.min(numeric_only=True).min()

        extent = overall_max - overall_min
        overhang = extent * 0.05
        max_overhang = extent * 0.5

        initial = (overall_min - overhang, overall_max + overhang)
        bounds = (overall_min - max_overhang, overall_max + max_overhang)

<<<<<<< HEAD
    diagonals_visible = not volcano # i.e. normally True
    common_kwargs = dict(name='diagonal', color='black', visible=diagonals_visible)
    fig.line(x=bounds, y=bounds, alpha=0.4, **common_kwargs)
=======
    fig.line(x=bounds, y=bounds,
             color='black',
             nonselection_color='black',
             alpha=0.4,
             nonselection_alpha=0.4,
             name='diagonal',
            )
>>>>>>> 52f55d9f
    if log_scale:
        upper_ys = np.array(bounds) * 10
        lower_ys = np.array(bounds) * 0.1
    else:
        upper_ys = np.array(bounds) + 1
        lower_ys = np.array(bounds) - 1

<<<<<<< HEAD
    fig.line(x=bounds, y=upper_ys, alpha=0.2, line_dash=[5, 5], **common_kwargs)
    fig.line(x=bounds, y=lower_ys, alpha=0.2, line_dash=[5, 5], **common_kwargs)
=======
    line_kwargs = dict(
        color='black',
        nonselection_color='black',
        alpha=0.4,
        nonselection_alpha=0.4,
        line_dash=[5, 5],
        name='diagonal',
    ) 
    fig.line(x=bounds, y=upper_ys, **line_kwargs)
    fig.line(x=bounds, y=lower_ys, **line_kwargs)
>>>>>>> 52f55d9f
    
    if volcano:
        fig.y_range = bokeh.models.Range1d(-0.1, 8)
        fig.x_range = bokeh.models.Range1d(-1, 1)
    else:
        fig.y_range = bokeh.models.Range1d(*initial, bounds=bounds)
        fig.x_range = bokeh.models.Range1d(*initial, bounds=bounds)

    scatter.selection_glyph.fill_color = "orange"
    scatter.selection_glyph.line_color = None
    scatter.nonselection_glyph.line_color = None

    # Configure tooltips that pop up when hovering over a point.
    
    hover = bokeh.models.HoverTool()
    hover.tooltips = [
        (df.index.name, '@{0}'.format(df.index.name)),
    ]
    for key in hover_keys:
        hover.tooltips.append((key, '@{0}'.format(key)))
    fig.add_tools(hover)

    # Set up the table.

    table_col_names = [df.index.name] + table_keys
    columns = []
    for col_name in table_col_names:
        if col_name == df.index.name:
            formatter = None
            width = 80
        elif col_name in numerical_cols:
            formatter = bokeh.models.widgets.NumberFormatter(format='0.00')
            width = 50
        else:
            formatter = None
            width = 500

        column = bokeh.models.widgets.TableColumn(field=col_name,
                                                  title=col_name,
                                                  formatter=formatter,
                                                  width=width,
                                                 )
        columns.append(column)

    filtered_data = {k: [] for k in list(df.columns) + [df.index.name, 'x', 'y']}
    filtered_source = bokeh.models.ColumnDataSource(data=filtered_data, name='labels_source')
    
    labels = bokeh.models.LabelSet(x='x',
                                   y='y',
                                   text=df.index.name,
                                   level='glyph',
                                   x_offset=0,
                                   y_offset=2,
                                   source=filtered_source,
                                   text_font_size='8pt',
                                  )
    fig.add_layout(labels)
    
    table = bokeh.models.widgets.DataTable(source=filtered_source,
                                           columns=columns,
                                           width=size,
                                           height=1000,
                                           sortable=False,
                                           name='table',
                                          )
    
    # Set up menus to select columns from df to put on x- and y-axis.

    x_menu = bokeh.models.widgets.Select(title='X',
                                         options=numerical_cols,
                                         value=x_name,
                                        )
    y_menu = bokeh.models.widgets.Select(title='Y',
                                         options=numerical_cols,
                                         value=y_name,
                                        )

    menu_args = dict(x_menu=x_menu,
                     y_menu=y_menu,
                     xaxis=fig.xaxis[0],
                     yaxis=fig.yaxis[0],
                    )
    menu_callback = external_coffeescript('scatter_menu', args=menu_args)
    x_menu.callback = menu_callback
    y_menu.callback = menu_callback
    
    # Set up callback to filter the table when selection changes.

    scatter_source.callback = external_coffeescript('scatter_selection')
    
    # Button to toggle labels.
    
    button = bokeh.models.widgets.Toggle(label='label selected points',
                                         width=50,
                                         active=True,
                                        )
    button.callback = bokeh.models.CustomJS(args={'labels': labels},
                                            code='labels.text_alpha = 1 - labels.text_alpha;',
                                           )

    grid_options = bokeh.models.widgets.RadioGroup(labels=['grid', 'diagonal'], active=1 if not volcano else 0)
    grid_options.callback = external_coffeescript('scatter_grid')

    text_input = bokeh.models.widgets.TextInput(title='Search:')
    text_input.callback = external_coffeescript('scatter_search',
                                                format_args=dict(columns=object_cols),
                                               )
    
    # Menu to select a subset of points from a columns of bools.
    subset_options = [''] + bool_cols
    subset_menu = bokeh.models.widgets.Select(title='Select subset:',
                                             options=subset_options,
                                             value='',
                                            )

    subset_menu.callback = external_coffeescript('scatter_subset_menu')

    grid = [
        [bokeh.layouts.widgetbox([x_menu, y_menu])],
        [fig, bokeh.layouts.widgetbox([button, grid_options, text_input, subset_menu])],
        [table],
    ]
    layout = bokeh.layouts.layout(grid)
    bokeh.io.show(layout)

def hex_to_CSS(hex_string, alpha=1.):
    ''' Converts an RGB hex value and option alpha value to a CSS-format RGBA string. '''
    rgb = matplotlib.colors.colorConvertor.to_rgb(hex_string)
    CSS = 'rgba({1}, {2}, {3}, {0})'.format(alpha, *rgb)
    return CSS

def example():
    fn = os.path.join(os.path.dirname(__file__), 'example_df.txt') 
    df = pd.read_csv(fn, index_col='alias')
    scatter(df, hover_keys=['short_description'], table_keys=['description'])<|MERGE_RESOLUTION|>--- conflicted
+++ resolved
@@ -82,16 +82,12 @@
     
     fig = bokeh.plotting.figure(**fig_kwargs)
 
-<<<<<<< HEAD
-    fig.grid.visible = volcano # i.e. normally False
-=======
     if log_scale:
         for axis in [fig.xaxis, fig.yaxis]:
             axis[0].ticker.base = log_scale
             axis[0].formatter.ticker = axis[0].ticker
 
-    fig.grid.visible = False
->>>>>>> 52f55d9f
+    fig.grid.visible = volcano # i.e. normally False
     fig.grid.name = 'grid'
     
     lasso = bokeh.models.LassoSelectTool(select_every_mousemove=False)
@@ -156,19 +152,17 @@
         initial = (overall_min - overhang, overall_max + overhang)
         bounds = (overall_min - max_overhang, overall_max + max_overhang)
 
-<<<<<<< HEAD
     diagonals_visible = not volcano # i.e. normally True
-    common_kwargs = dict(name='diagonal', color='black', visible=diagonals_visible)
-    fig.line(x=bounds, y=bounds, alpha=0.4, **common_kwargs)
-=======
+
     fig.line(x=bounds, y=bounds,
              color='black',
              nonselection_color='black',
              alpha=0.4,
              nonselection_alpha=0.4,
              name='diagonal',
+             visible=diagonals_visible,
             )
->>>>>>> 52f55d9f
+
     if log_scale:
         upper_ys = np.array(bounds) * 10
         lower_ys = np.array(bounds) * 0.1
@@ -176,10 +170,6 @@
         upper_ys = np.array(bounds) + 1
         lower_ys = np.array(bounds) - 1
 
-<<<<<<< HEAD
-    fig.line(x=bounds, y=upper_ys, alpha=0.2, line_dash=[5, 5], **common_kwargs)
-    fig.line(x=bounds, y=lower_ys, alpha=0.2, line_dash=[5, 5], **common_kwargs)
-=======
     line_kwargs = dict(
         color='black',
         nonselection_color='black',
@@ -187,10 +177,10 @@
         nonselection_alpha=0.4,
         line_dash=[5, 5],
         name='diagonal',
+        visible=diagonals_visible,
     ) 
     fig.line(x=bounds, y=upper_ys, **line_kwargs)
     fig.line(x=bounds, y=lower_ys, **line_kwargs)
->>>>>>> 52f55d9f
     
     if volcano:
         fig.y_range = bokeh.models.Range1d(-0.1, 8)
