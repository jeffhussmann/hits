--- conflicted
+++ resolved
@@ -1,10 +1,5 @@
-<<<<<<< HEAD
-from . import define_igv_colors
-=======
 from collections import Counter
 
-import itertools
->>>>>>> b4975232
 import scipy.stats
 import numpy as np
 import matplotlib
