--- conflicted
+++ resolved
@@ -1,16 +1,6 @@
 from __future__ import absolute_import
 from __future__ import division
 from __future__ import print_function
-<<<<<<< HEAD
-
-import functools
-from itertools import islice, groupby, cycle, product
-
-import numpy as np
-import Bio.Data.IUPACData
-import pandas as pd
-from six.moves import zip
-=======
 from itertools import islice, groupby, cycle, product, chain
 from six.moves import zip
 import contextlib
@@ -20,7 +10,6 @@
 import numpy as np
 import Bio.Data.IUPACData
 import scipy.optimize
->>>>>>> b4975232
 
 identity = lambda x: x
 
